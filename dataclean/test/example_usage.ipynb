{
 "cells": [
  {
   "cell_type": "markdown",
   "id": "c82a56d9f74d1d58",
   "metadata": {},
   "source": [
    "# HateSQL\n",
    "#### made by Andrian Hyriak and Victor Golomovzuy"
   ]
  },
  {
   "cell_type": "markdown",
   "id": "b779969df3b60fcd",
   "metadata": {},
   "source": [
    "## Library example usage"
   ]
  },
  {
   "cell_type": "code",
   "id": "initial_id",
   "metadata": {
    "collapsed": true,
    "ExecuteTime": {
     "end_time": "2024-11-25T09:36:42.919877Z",
     "start_time": "2024-11-25T09:36:39.516583Z"
    }
   },
<<<<<<< HEAD
=======
   "outputs": [
    {
     "ename": "ModuleNotFoundError",
     "evalue": "No module named 'dataclean'",
     "output_type": "error",
     "traceback": [
      "\u001b[1;31m---------------------------------------------------------------------------\u001b[0m",
      "\u001b[1;31mModuleNotFoundError\u001b[0m                       Traceback (most recent call last)",
      "Cell \u001b[1;32mIn[1], line 3\u001b[0m\n\u001b[0;32m      1\u001b[0m \u001b[38;5;28;01mimport\u001b[39;00m \u001b[38;5;21;01mpandas\u001b[39;00m \u001b[38;5;28;01mas\u001b[39;00m \u001b[38;5;21;01mpd\u001b[39;00m\n\u001b[0;32m      2\u001b[0m \u001b[38;5;28;01mimport\u001b[39;00m \u001b[38;5;21;01mnumpy\u001b[39;00m \u001b[38;5;28;01mas\u001b[39;00m \u001b[38;5;21;01mnp\u001b[39;00m\n\u001b[1;32m----> 3\u001b[0m \u001b[38;5;28;01mfrom\u001b[39;00m \u001b[38;5;21;01mdataclean\u001b[39;00m\u001b[38;5;21;01m.\u001b[39;00m\u001b[38;5;21;01msrc\u001b[39;00m\u001b[38;5;21;01m.\u001b[39;00m\u001b[38;5;21;01mdata_valydator\u001b[39;00m \u001b[38;5;28;01mimport\u001b[39;00m DataValidator\n\u001b[0;32m      4\u001b[0m \u001b[38;5;28;01mfrom\u001b[39;00m \u001b[38;5;21;01mdataclean\u001b[39;00m\u001b[38;5;21;01m.\u001b[39;00m\u001b[38;5;21;01msrc\u001b[39;00m\u001b[38;5;21;01m.\u001b[39;00m\u001b[38;5;21;01mfeature_engineering\u001b[39;00m \u001b[38;5;28;01mimport\u001b[39;00m FeatureEngineering\n\u001b[0;32m      5\u001b[0m \u001b[38;5;28;01mfrom\u001b[39;00m \u001b[38;5;21;01mdataclean\u001b[39;00m\u001b[38;5;21;01m.\u001b[39;00m\u001b[38;5;21;01msrc\u001b[39;00m\u001b[38;5;21;01m.\u001b[39;00m\u001b[38;5;21;01mmissing_data_handler\u001b[39;00m \u001b[38;5;28;01mimport\u001b[39;00m MissingDataHandler\n",
      "\u001b[1;31mModuleNotFoundError\u001b[0m: No module named 'dataclean'"
     ]
    }
   ],
>>>>>>> a91e7ad0
   "source": [
    "import pandas as pd\n",
    "import numpy as np\n",
    "from dataclean.src.data_valydator import DataValidator\n",
    "from dataclean.src.feature_engineering import FeatureEngineering\n",
    "from dataclean.src.missing_data_handler import MissingDataHandler\n",
    "from dataclean.src.outliner_handler import OutlierHandler\n",
    "from dataclean.src.scaling_encoding_handler import ScalingEncodingHandler\n",
    "from dataclean.src.transformation_normalization_handler import TransformationNormalizationHandler\n",
    "\n"
   ],
   "outputs": [],
   "execution_count": 1
  },
  {
   "cell_type": "code",
   "execution_count": 2,
   "id": "f03b1669b7bf052",
   "metadata": {
    "ExecuteTime": {
     "end_time": "2024-11-23T16:42:31.695997Z",
     "start_time": "2024-11-23T16:42:31.680475Z"
    }
   },
   "outputs": [
    {
     "name": "stdout",
     "output_type": "stream",
     "text": [
      "<class 'pandas.core.frame.DataFrame'>\n",
      "RangeIndex: 374 entries, 0 to 373\n",
      "Data columns (total 13 columns):\n",
      " #   Column                   Non-Null Count  Dtype  \n",
      "---  ------                   --------------  -----  \n",
      " 0   Person ID                374 non-null    int64  \n",
      " 1   Gender                   374 non-null    object \n",
      " 2   Age                      374 non-null    int64  \n",
      " 3   Occupation               374 non-null    object \n",
      " 4   Sleep Duration           374 non-null    float64\n",
      " 5   Quality of Sleep         374 non-null    int64  \n",
      " 6   Physical Activity Level  374 non-null    int64  \n",
      " 7   Stress Level             374 non-null    int64  \n",
      " 8   BMI Category             374 non-null    object \n",
      " 9   Blood Pressure           374 non-null    object \n",
      " 10  Heart Rate               374 non-null    int64  \n",
      " 11  Daily Steps              374 non-null    int64  \n",
      " 12  Sleep Disorder           155 non-null    object \n",
      "dtypes: float64(1), int64(7), object(5)\n",
      "memory usage: 38.1+ KB\n"
     ]
    }
   ],
   "source": [
    "df = pd.read_csv('Sleep_health_and_lifestyle_dataset.csv')\n",
    "df.info()"
   ]
  },
  {
   "cell_type": "code",
   "execution_count": 3,
   "id": "f76ee9f6d3e341b0",
   "metadata": {
    "ExecuteTime": {
     "end_time": "2024-11-23T16:42:31.770122Z",
     "start_time": "2024-11-23T16:42:31.695997Z"
    }
   },
   "outputs": [
    {
     "name": "stdout",
     "output_type": "stream",
     "text": [
      "Basic Dataset Information:\n",
      "--------------------------\n",
      "Dataset Shape: (374, 13)\n",
      "\n",
      "Data Types:\n",
      "Person ID                    int64\n",
      "Gender                      object\n",
      "Age                          int64\n",
      "Occupation                  object\n",
      "Sleep Duration             float64\n",
      "Quality of Sleep             int64\n",
      "Physical Activity Level      int64\n",
      "Stress Level                 int64\n",
      "BMI Category                object\n",
      "Blood Pressure              object\n",
      "Heart Rate                   int64\n",
      "Daily Steps                  int64\n",
      "Sleep Disorder              object\n",
      "dtype: object\n",
      "\n",
      "First few rows of data:\n",
      "   Person ID Gender  Age            Occupation  Sleep Duration  \\\n",
      "0          1   Male   27     Software Engineer             6.1   \n",
      "1          2   Male   28                Doctor             6.2   \n",
      "2          3   Male   28                Doctor             6.2   \n",
      "3          4   Male   28  Sales Representative             5.9   \n",
      "4          5   Male   28  Sales Representative             5.9   \n",
      "\n",
      "   Quality of Sleep  Physical Activity Level  Stress Level BMI Category  \\\n",
      "0                 6                       42             6   Overweight   \n",
      "1                 6                       60             8       Normal   \n",
      "2                 6                       60             8       Normal   \n",
      "3                 4                       30             8        Obese   \n",
      "4                 4                       30             8        Obese   \n",
      "\n",
      "  Blood Pressure  Heart Rate  Daily Steps Sleep Disorder  \n",
      "0         126/83          77         4200            NaN  \n",
      "1         125/80          75        10000            NaN  \n",
      "2         125/80          75        10000            NaN  \n",
      "3         140/90          85         3000    Sleep Apnea  \n",
      "4         140/90          85         3000    Sleep Apnea  \n",
      "\n",
      "Summary Statistics:\n",
      "-------------------\n",
      "        Person ID         Age  Sleep Duration  Quality of Sleep  \\\n",
      "count  374.000000  374.000000      374.000000        374.000000   \n",
      "mean   187.500000   42.184492        7.132086          7.312834   \n",
      "std    108.108742    8.673133        0.795657          1.196956   \n",
      "min      1.000000   27.000000        5.800000          4.000000   \n",
      "25%     94.250000   35.250000        6.400000          6.000000   \n",
      "50%    187.500000   43.000000        7.200000          7.000000   \n",
      "75%    280.750000   50.000000        7.800000          8.000000   \n",
      "max    374.000000   59.000000        8.500000          9.000000   \n",
      "\n",
      "       Physical Activity Level  Stress Level  Heart Rate   Daily Steps  \n",
      "count               374.000000    374.000000  374.000000    374.000000  \n",
      "mean                 59.171123      5.385027   70.165775   6816.844920  \n",
      "std                  20.830804      1.774526    4.135676   1617.915679  \n",
      "min                  30.000000      3.000000   65.000000   3000.000000  \n",
      "25%                  45.000000      4.000000   68.000000   5600.000000  \n",
      "50%                  60.000000      5.000000   70.000000   7000.000000  \n",
      "75%                  75.000000      7.000000   72.000000   8000.000000  \n",
      "max                  90.000000      8.000000   86.000000  10000.000000  \n",
      "\n",
      "Missing Value Report:\n",
      "---------------------\n",
      "                Missing Values  Percentage\n",
      "Sleep Disorder             219    58.55615\n",
      "\n",
      "Duplicate Rows Report:\n",
      "----------------------\n",
      "No duplicate rows found.\n",
      "\n",
      "Unique Values Report:\n",
      "---------------------\n",
      "Unique values per column:\n",
      "Person ID                  374\n",
      "Gender                       2\n",
      "Age                         31\n",
      "Occupation                  11\n",
      "Sleep Duration              27\n",
      "Quality of Sleep             6\n",
      "Physical Activity Level     16\n",
      "Stress Level                 6\n",
      "BMI Category                 4\n",
      "Blood Pressure              25\n",
      "Heart Rate                  19\n",
      "Daily Steps                 20\n",
      "Sleep Disorder               2\n",
      "dtype: int64\n",
      "\n",
      "High Correlation Pairs (Threshold > 0.8):\n",
      "-----------------------------------------\n",
      "Age - Person ID: 0.99\n",
      "Quality of Sleep - Sleep Duration: 0.88\n",
      "Stress Level - Sleep Duration: -0.81\n",
      "Stress Level - Quality of Sleep: -0.90\n",
      "\n",
      "Outlier Summary for Numerical Columns:\n",
      "-------------------------------------\n",
      "Number of outliers in 'Person ID': 0\n",
      "Number of outliers in 'Age': 0\n",
      "Number of outliers in 'Sleep Duration': 0\n",
      "Number of outliers in 'Quality of Sleep': 0\n",
      "Number of outliers in 'Physical Activity Level': 0\n",
      "Number of outliers in 'Stress Level': 0\n",
      "Number of outliers in 'Heart Rate': 15\n",
      "Number of outliers in 'Daily Steps': 0\n",
      "\n",
      "Distribution Check for Numerical Columns:\n",
      "----------------------------------------\n",
      "Column 'Person ID' does not follow a normal distribution (p-value: 3.7407948340754106e-48).\n",
      "Column 'Age' does not follow a normal distribution (p-value: 5.681234209358877e-12).\n",
      "Column 'Sleep Duration' does not follow a normal distribution (p-value: 2.7290743156282892e-92).\n",
      "Column 'Quality of Sleep' does not follow a normal distribution (p-value: 2.8454316322969777e-06).\n",
      "Column 'Physical Activity Level' does not follow a normal distribution (p-value: 1.9828970027745065e-77).\n",
      "Column 'Stress Level' does not follow a normal distribution (p-value: 4.838673148853032e-141).\n",
      "Column 'Heart Rate' does not follow a normal distribution (p-value: 2.2768679171387625e-19).\n",
      "Column 'Daily Steps' follows a normal distribution (p-value: 0.06480471168737915).\n",
      "\n",
      "Data validation completed. Review the above details for any necessary cleaning or preprocessing steps.\n"
     ]
    }
   ],
   "source": [
    "engine = DataValidator(df)\n",
    "engine.describe_data()\n"
   ]
  },
  {
   "cell_type": "markdown",
   "id": "97e9c170c60e6b0a",
   "metadata": {},
   "source": [
    "## additionl features"
   ]
  },
  {
   "cell_type": "code",
   "execution_count": 4,
   "id": "fc2f1f67ba40cda0",
   "metadata": {
    "ExecuteTime": {
     "end_time": "2024-11-23T16:42:31.833999Z",
     "start_time": "2024-11-23T16:42:31.770122Z"
    }
   },
   "outputs": [
    {
     "name": "stdout",
     "output_type": "stream",
     "text": [
      "   age  income category  target  age_x_income age_binned  age_pow_2  \\\n",
      "0   10     100        A       1          1000        Low        100   \n",
      "1   20     150        A       0          3000     Medium        400   \n",
      "2   15     120        B       1          1800        Low        225   \n",
      "3   25     200        B       1          5000       High        625   \n",
      "4   30     180        C       0          5400       High        900   \n",
      "\n",
      "   age_pow_3  category_A  category_B  category_other  category_mean_target  \\\n",
      "0       1000           1           0               0                   0.5   \n",
      "1       8000           1           0               0                   0.5   \n",
      "2       3375           0           1               0                   1.0   \n",
      "3      15625           0           1               0                   1.0   \n",
      "4      27000           0           0               1                   0.0   \n",
      "\n",
      "   age_lag_1  age_lag_2  income_rolling_mean_2  income_rolling_std_2  \n",
      "0        NaN        NaN                    NaN                   NaN  \n",
      "1       10.0        NaN                  125.0             35.355339  \n",
      "2       20.0       10.0                  135.0             21.213203  \n",
      "3       15.0       20.0                  160.0             56.568542  \n",
      "4       25.0       15.0                  190.0             14.142136  \n"
     ]
    }
   ],
   "source": [
    "\n",
    "# Sample dataset with more realistic column names\n",
    "data = pd.DataFrame({\n",
    "    'age': [10, 20, 15, 25, 30],\n",
    "    'income': [100, 150, 120, 200, 180],\n",
    "    'category': ['A', 'A', 'B', 'B', 'C'],\n",
    "    'target': [1, 0, 1, 1, 0]\n",
    "})\n",
    "\n",
    "# Initialize FeatureEngineering instance\n",
    "fe = FeatureEngineering()\n",
    "\n",
    "# Generate interaction terms for 'age' and 'income'\n",
    "data = fe.generate_interaction_terms(data, columns=['age', 'income'], degree=2)\n",
    "\n",
    "# Bin 'age' into 3 quantiles\n",
    "data = fe.binning(data, column='age', bins=3, labels=['Low', 'Medium', 'High'], strategy='quantile')\n",
    "\n",
    "# Create polynomial features for 'age' up to degree 3\n",
    "data = fe.create_polynomial_features(data, columns=['age'], degree=3)\n",
    "\n",
    "# Expand 'category' column into dummy variables with a 20% frequency threshold\n",
    "data = fe.expand_categorical(data, column='category', threshold=0.2)\n",
    "\n",
    "# Aggregate 'target' column by 'category' column, calculating the mean for each category\n",
    "data = fe.group_and_aggregate(data, column='category', target='target', agg_func='mean')\n",
    "\n",
    "# Generate 2 lagged features for 'age'\n",
    "data = fe.generate_lagged_features(data, column='age', lags=2)\n",
    "\n",
    "# Calculate rolling mean and standard deviation for 'income' with a window size of 2\n",
    "data = fe.rolling_statistics(data, column='income', window=2, stats=['mean', 'std'])\n",
    "\n",
    "# Print the resulting DataFrame\n",
    "print(data)\n"
   ]
  },
  {
   "cell_type": "markdown",
   "id": "34f63cb2919952bc",
   "metadata": {},
   "source": [
    "## missing values handling"
   ]
  },
  {
   "cell_type": "code",
   "execution_count": 5,
   "id": "130a1c4c17f02f73",
   "metadata": {
    "ExecuteTime": {
     "end_time": "2024-11-23T16:42:31.913331Z",
     "start_time": "2024-11-23T16:42:31.833999Z"
    }
   },
   "outputs": [
    {
     "name": "stdout",
     "output_type": "stream",
     "text": [
      "      Name   Age  Gender Sleep Disorder  Hours Worked   Salary\n",
      "0    Alice  25.0  Female           None          40.0  50000.0\n",
      "1      Bob   NaN    Male       Insomnia          50.0  60000.0\n",
      "2  Charlie  30.0    None           None          45.0  55000.0\n",
      "3     None  22.0  Female    Sleep Apnea           NaN      NaN\n",
      "4      Eve   NaN  Female       Insomnia          38.0  48000.0\n",
      "5    Frank  35.0    None           None           NaN  62000.0\n",
      "6     None  40.0    Male           None          60.0      NaN\n",
      "Missing Data Impact Analysis and Fill Recommendations:\n",
      "               Most Correlated Feature Recommended Fill Method\n",
      "Name                              None                    mode\n",
      "Age                               None                    mean\n",
      "Gender                            None                    mode\n",
      "Sleep Disorder                    None                    mode\n",
      "Hours Worked                      None                    mean\n",
      "Salary                            None                    mean\n",
      "Detailed Missing Data Report by Column:\n",
      "                Missing Count  Percent Missing Data Type\n",
      "Sleep Disorder              4        57.142857    object\n",
      "Name                        2        28.571429    object\n",
      "Age                         2        28.571429   float64\n",
      "Gender                      2        28.571429    object\n",
      "Hours Worked                2        28.571429   float64\n",
      "Salary                      2        28.571429   float64\n",
      "Identified Missing Data Patterns:\n",
      "                                       Pattern  Count\n",
      "0                        Sleep Disorder, Count      1\n",
      "1                Gender, Sleep Disorder, Count      1\n",
      "2  Gender, Sleep Disorder, Hours Worked, Count      1\n",
      "3                                          Age      2\n",
      "4            Name, Hours Worked, Salary, Count      1\n",
      "5          Name, Sleep Disorder, Salary, Count      1\n",
      "Filled 'Sleep Disorder' with constant (healthy sleap). Missing values before: 4, after: 0\n"
     ]
    }
   ],
   "source": [
    "# Initialize MissingDataHandler\n",
    "data = {\n",
    "    \"Name\": [\"Alice\", \"Bob\", \"Charlie\", None, \"Eve\", \"Frank\", None],\n",
    "    \"Age\": [25, np.nan, 30, 22, None, 35, 40],\n",
    "    \"Gender\": [\"Female\", \"Male\", None, \"Female\", \"Female\", None, \"Male\"],\n",
    "    \"Sleep Disorder\": [None, \"Insomnia\", None, \"Sleep Apnea\", \"Insomnia\", None, None],\n",
    "    \"Hours Worked\": [40, 50, 45, np.nan, 38, None, 60],\n",
    "    \"Salary\": [50000, 60000, 55000, None, 48000, 62000, None],\n",
    "}\n",
    "\n",
    "# Convert to DataFrame\n",
    "df = pd.DataFrame(data)\n",
    "\n",
    "# Display the DataFrame\n",
    "print(df)\n",
    "\n",
    "missing_handler = MissingDataHandler(df)\n",
    "\n",
    "# Get recommendations for handling missing values based on correlation analysis\n",
    "missing_handler.summarize_missing_impact()\n",
    "\n",
    "# Detailed missing data report\n",
    "missing_handler.detect_missing()\n",
    "\n",
    "# Identify patterns in missing data\n",
    "missing_handler.identify_missing_patterns()\n",
    "\n",
    "# Fill missing values based on mean, with before/after statistics\n",
    "missing_handler.fill_missing(strategy=\"constant\", value=\"healthy sleap\", columns=['Sleep Disorder'])\n",
    "\n"
   ]
  },
  {
   "cell_type": "markdown",
   "id": "3ac6fcc8e4a93068",
   "metadata": {},
   "source": [
    "## Outliners handling"
   ]
  },
  {
   "cell_type": "markdown",
   "id": "e644e8d509385730",
   "metadata": {},
   "source": []
  },
  {
   "cell_type": "code",
   "execution_count": 6,
   "id": "a06fed9bcffb8b41",
   "metadata": {
    "ExecuteTime": {
     "end_time": "2024-11-23T16:42:31.959330Z",
     "start_time": "2024-11-23T16:42:31.913331Z"
    }
   },
   "outputs": [
    {
     "name": "stdout",
     "output_type": "stream",
     "text": [
      "Outliers detected: {'price': [4, 9], 'quantity': [0, 4, 6, 9]}\n",
      "\n",
      "Data after removing outliers:\n",
      "    price  quantity\n",
      "1     12         2\n",
      "2     14         2\n",
      "3     15         2\n",
      "5     15         2\n",
      "7     14         2\n",
      "8     15         2\n",
      "\n",
      "Data after capping outliers:\n",
      "    price  quantity\n",
      "0  10.00       2.0\n",
      "1  12.00       2.0\n",
      "2  14.00       2.0\n",
      "3  15.00       2.0\n",
      "4  18.75       2.0\n",
      "5  15.00       2.0\n",
      "6  12.00       2.0\n",
      "7  14.00       2.0\n",
      "8  15.00       2.0\n",
      "9  18.75       2.0\n"
     ]
    }
   ],
   "source": [
    "\n",
    "data = pd.DataFrame({\n",
    "    'price': [10, 12, 14, 15, 100, 15, 12, 14, 15, 100],\n",
    "    'quantity': [1, 2, 2, 2, 200, 2, 1, 2, 2, 200]\n",
    "})\n",
    "\n",
    "# Initialize OutlierHandler instance\n",
    "handler = OutlierHandler()\n",
    "\n",
    "# Detect outliers in 'price' and 'quantity'\n",
    "outliers = handler.detect_outliers(data, columns=['price', 'quantity'])\n",
    "print(\"Outliers detected:\", outliers)\n",
    "\n",
    "# Remove outliers from 'price' and 'quantity'\n",
    "cleaned_data = handler.remove_outliers(data, columns=['price', 'quantity'])\n",
    "print(\"\\nData after removing outliers:\\n\", cleaned_data)\n",
    "\n",
    "# Cap outliers in 'price' and 'quantity' within defined bounds\n",
    "capped_data = handler.cap_outliers(data, columns=['price', 'quantity'])\n",
    "print(\"\\nData after capping outliers:\\n\", capped_data)\n"
   ]
  },
  {
   "cell_type": "markdown",
   "id": "83c8d0be89acc7b4",
   "metadata": {},
   "source": [
    "## scaling encoding handler"
   ]
  },
  {
   "cell_type": "code",
   "execution_count": 8,
   "id": "6bb1c695c350f999",
   "metadata": {
    "ExecuteTime": {
     "end_time": "2024-11-23T16:45:59.297857Z",
     "start_time": "2024-11-23T16:45:59.266325Z"
    }
   },
   "outputs": [
    {
     "name": "stdout",
     "output_type": "stream",
     "text": [
      "Original DataFrame:\n",
      "   Employee ID   Age Department  Hours Worked   Salary Sleep Disorder\n",
      "0          101  25.0         HR          40.0  50000.0           None\n",
      "1          102  30.0         IT           NaN  60000.0       Insomnia\n",
      "2          103   NaN    Finance          45.0  55000.0           None\n",
      "3          104  35.0       None          38.0  48000.0    Sleep Apnea\n",
      "4          105  40.0         IT          60.0      NaN           None\n",
      "\n",
      "Scaling numerical features:\n",
      "   Employee ID  Age Department  Hours Worked    Salary Sleep Disorder\n",
      "0    -1.414214 -1.5         HR     -0.746376 -0.780250           None\n",
      "1    -0.707107 -0.5         IT      0.000000  1.620519       Insomnia\n",
      "2     0.000000  0.0    Finance     -0.097353  0.420134           None\n",
      "3     0.707107  0.5       None     -1.005985 -1.260403    Sleep Apnea\n",
      "4     1.414214  1.5         IT      1.849714  0.000000           None\n",
      "\n",
      "Encoding categorical features:\n",
      "   Employee ID   Age  Hours Worked   Salary  Department_HR  Department_IT  \\\n",
      "0          101  25.0          40.0  50000.0           True          False   \n",
      "1          102  30.0           NaN  60000.0          False           True   \n",
      "2          103   NaN          45.0  55000.0          False          False   \n",
      "3          104  35.0          38.0  48000.0          False           True   \n",
      "4          105  40.0          60.0      NaN          False           True   \n",
      "\n",
      "   Sleep Disorder_None  Sleep Disorder_Sleep Apnea  \n",
      "0                 True                       False  \n",
      "1                False                       False  \n",
      "2                 True                       False  \n",
      "3                False                        True  \n",
      "4                 True                       False  \n",
      "\n",
      "Scaling and encoding combined:\n",
      "   Employee ID    Age  Hours Worked    Salary  Department_HR  Department_IT  \\\n",
      "0         0.00  0.625      0.666667  0.833333           True          False   \n",
      "1         0.25  0.750      0.000000  1.000000          False           True   \n",
      "2         0.50  0.000      0.750000  0.916667          False          False   \n",
      "3         0.75  0.875      0.633333  0.800000          False           True   \n",
      "4         1.00  1.000      1.000000  0.000000          False           True   \n",
      "\n",
      "   Sleep Disorder_None  Sleep Disorder_Sleep Apnea  \n",
      "0                 True                       False  \n",
      "1                False                       False  \n",
      "2                 True                       False  \n",
      "3                False                        True  \n",
      "4                 True                       False  \n"
     ]
    }
   ],
   "source": [
    "\n",
    "data = {\n",
    "    \"Employee ID\": [101, 102, 103, 104, 105],\n",
    "    \"Age\": [25, 30, None, 35, 40],\n",
    "    \"Department\": [\"HR\", \"IT\", \"Finance\", None, \"IT\"],\n",
    "    \"Hours Worked\": [40, None, 45, 38, 60],\n",
    "    \"Salary\": [50000, 60000, 55000, 48000, None],\n",
    "    \"Sleep Disorder\": [\"None\", \"Insomnia\", None, \"Sleep Apnea\", \"None\"]\n",
    "}\n",
    "\n",
    "# Convert to DataFrame\n",
    "df = pd.DataFrame(data)\n",
    "print(\"Original DataFrame:\")\n",
    "print(df)\n",
    "handler = ScalingEncodingHandler()\n",
    "\n",
    "# Step 1: Scale numerical features\n",
    "print(\"\\nScaling numerical features:\")\n",
    "scaled_df = handler.scale_features(\n",
    "    data=df.copy(),\n",
    "    method='standard',  # Using StandardScaler\n",
    "    fillna_strategy='mean'  # Fill missing values with the mean\n",
    ")\n",
    "print(scaled_df)\n",
    "\n",
    "# Step 2: Encode categorical features\n",
    "print(\"\\nEncoding categorical features:\")\n",
    "encoded_df = handler.encode_categorical(\n",
    "    data=df.copy(),\n",
    "    method='onehot',  # Using OneHotEncoding\n",
    "    drop_first=True,  # Drop the first column for linear models\n",
    "    fillna_strategy='mode'  # Fill missing values with the mode\n",
    ")\n",
    "print(encoded_df)\n",
    "\n",
    "# Step 3: Combine both scaling and encoding\n",
    "print(\"\\nScaling and encoding combined:\")\n",
    "scaled_encoded_df = handler.scale_features(\n",
    "    data=encoded_df.copy(),\n",
    "    method='minmax',  # Using MinMaxScaler\n",
    "    fillna_strategy='zero'  # Fill missing values with zero\n",
    ")\n",
    "print(scaled_encoded_df)"
   ]
  },
  {
   "cell_type": "markdown",
   "id": "944211bb356be965",
   "metadata": {},
   "source": [
    "# Transformation Normalization Handler"
   ]
  },
  {
   "cell_type": "code",
   "execution_count": null,
   "id": "79147590aa9d3c02",
   "metadata": {
    "ExecuteTime": {
     "end_time": "2024-11-23T16:49:34.012092Z",
     "start_time": "2024-11-23T16:49:33.975521Z"
    }
   },
   "outputs": [
    {
     "name": "stdout",
     "output_type": "stream",
     "text": [
      "Original Dataset:\n",
      "   Feature_A  Feature_B  Feature_C  Feature_D\n",
      "0         10        0.1        100          1\n",
      "1         20        0.2        200          4\n",
      "2         15       -0.1        150          9\n",
      "3         25        0.3        250         16\n",
      "4         30        0.4        300         25\n",
      "\n",
      "Dataset after Log Transformation (Feature_B):\n",
      "   Feature_A  Feature_B  Feature_C  Feature_D\n",
      "0         10   0.182322        100          1\n",
      "1         20   0.262364        200          4\n",
      "2         15   0.000000        150          9\n",
      "3         25   0.336472        250         16\n",
      "4         30   0.405465        300         25\n",
      "\n",
      "Dataset after Normalization (Feature_A, Feature_C):\n",
      "   Feature_A  Feature_B  Feature_C  Feature_D\n",
      "0       0.00   0.182322       0.00          1\n",
      "1       0.50   0.262364       0.50          4\n",
      "2       0.25   0.000000       0.25          9\n",
      "3       0.75   0.336472       0.75         16\n",
      "4       1.00   0.405465       1.00         25\n",
      "\n",
      "Dataset after Box-Cox Transformation (Feature_C):\n",
      "   Feature_A  Feature_B  Feature_C  Feature_D\n",
      "0       0.00   0.182322  -0.000000          1\n",
      "1       0.50   0.262364   0.277778          4\n",
      "2       0.25   0.000000   0.180000          9\n",
      "3       0.75   0.336472   0.336735         16\n",
      "4       1.00   0.405465   0.375000         25\n",
      "\n",
      "Dataset after Square Root Transformation (Feature_D):\n",
      "   Feature_A  Feature_B  Feature_C  Feature_D\n",
      "0       0.00   0.182322  -0.000000        1.0\n",
      "1       0.50   0.262364   0.277778        2.0\n",
      "2       0.25   0.000000   0.180000        3.0\n",
      "3       0.75   0.336472   0.336735        4.0\n",
      "4       1.00   0.405465   0.375000        5.0\n"
     ]
    }
   ],
   "source": [
    "import pandas as pd\n",
    "import numpy as np\n",
    "\n",
    "# Create a sample dataset\n",
    "data = {\n",
    "    \"Feature_A\": [10, 20, 15, 25, 30],\n",
    "    \"Feature_B\": [0.1, 0.2, -0.1, 0.3, 0.4],\n",
    "    \"Feature_C\": [100, 200, 150, 250, 300],\n",
    "    \"Feature_D\": [1, 4, 9, 16, 25],\n",
    "}\n",
    "df = pd.DataFrame(data)\n",
    "\n",
    "print(\"Original Dataset:\")\n",
    "print(df)\n",
    "# Initialize the handler\n",
    "handler = TransformationNormalizationHandler()\n",
    "\n",
    "# Log Transformation with handling negatives for Feature_B\n",
    "df = handler.log_transform(data=df, columns=[\"Feature_B\"], handle_negatives=True)\n",
    "print(\"\\nDataset after Log Transformation (Feature_B):\")\n",
    "print(df)\n",
    "\n",
    "# Normalizing Feature_A and Feature_C to range (0, 1)\n",
    "df = handler.normalize(data=df, columns=[\"Feature_A\", \"Feature_C\"], target_range=(0, 1))\n",
    "print(\"\\nDataset after Normalization (Feature_A, Feature_C):\")\n",
    "print(df)\n",
    "\n",
    "# Box-Cox Transformation for Feature_C\n",
    "if (df[\"Feature_C\"] <= 0).any():\n",
    "    offset = abs(df[\"Feature_C\"].min()) + 1  # Add an offset to make values positive\n",
    "    df[\"Feature_C\"] += offset\n",
    "\n",
    "# Apply Box-Cox Transformation\n",
    "df = handler.boxcox_transform(data=df, columns=[\"Feature_C\"])\n",
    "print(\"\\nDataset after Box-Cox Transformation (Feature_C):\")\n",
    "print(df)\n",
    "\n",
    "# Square Root Transformation for Feature_D\n",
    "df = handler.sqrt_transform(data=df, columns=[\"Feature_D\"], handle_negatives=False)\n",
    "print(\"\\nDataset after Square Root Transformation (Feature_D):\")\n",
    "print(df)\n"
   ]
  },
  {
   "cell_type": "markdown",
   "id": "3178667935a4967f",
   "metadata": {},
   "source": []
  }
 ],
 "metadata": {
  "kernelspec": {
   "display_name": "Python 3",
   "language": "python",
   "name": "python3"
  },
  "language_info": {
   "codemirror_mode": {
    "name": "ipython",
    "version": 3
   },
   "file_extension": ".py",
   "mimetype": "text/x-python",
   "name": "python",
   "nbconvert_exporter": "python",
   "pygments_lexer": "ipython3",
   "version": "3.12.7"
  }
 },
 "nbformat": 4,
 "nbformat_minor": 5
}<|MERGE_RESOLUTION|>--- conflicted
+++ resolved
@@ -19,30 +19,28 @@
   },
   {
    "cell_type": "code",
+   "execution_count": 1,
    "id": "initial_id",
    "metadata": {
-    "collapsed": true,
     "ExecuteTime": {
-     "end_time": "2024-11-25T09:36:42.919877Z",
-     "start_time": "2024-11-25T09:36:39.516583Z"
-    }
-   },
-<<<<<<< HEAD
-=======
+     "end_time": "2024-11-23T16:42:31.680475Z",
+     "start_time": "2024-11-23T16:42:30.495619Z"
+    },
+    "collapsed": true
+   },
    "outputs": [
     {
      "ename": "ModuleNotFoundError",
      "evalue": "No module named 'dataclean'",
      "output_type": "error",
      "traceback": [
-      "\u001b[1;31m---------------------------------------------------------------------------\u001b[0m",
-      "\u001b[1;31mModuleNotFoundError\u001b[0m                       Traceback (most recent call last)",
-      "Cell \u001b[1;32mIn[1], line 3\u001b[0m\n\u001b[0;32m      1\u001b[0m \u001b[38;5;28;01mimport\u001b[39;00m \u001b[38;5;21;01mpandas\u001b[39;00m \u001b[38;5;28;01mas\u001b[39;00m \u001b[38;5;21;01mpd\u001b[39;00m\n\u001b[0;32m      2\u001b[0m \u001b[38;5;28;01mimport\u001b[39;00m \u001b[38;5;21;01mnumpy\u001b[39;00m \u001b[38;5;28;01mas\u001b[39;00m \u001b[38;5;21;01mnp\u001b[39;00m\n\u001b[1;32m----> 3\u001b[0m \u001b[38;5;28;01mfrom\u001b[39;00m \u001b[38;5;21;01mdataclean\u001b[39;00m\u001b[38;5;21;01m.\u001b[39;00m\u001b[38;5;21;01msrc\u001b[39;00m\u001b[38;5;21;01m.\u001b[39;00m\u001b[38;5;21;01mdata_valydator\u001b[39;00m \u001b[38;5;28;01mimport\u001b[39;00m DataValidator\n\u001b[0;32m      4\u001b[0m \u001b[38;5;28;01mfrom\u001b[39;00m \u001b[38;5;21;01mdataclean\u001b[39;00m\u001b[38;5;21;01m.\u001b[39;00m\u001b[38;5;21;01msrc\u001b[39;00m\u001b[38;5;21;01m.\u001b[39;00m\u001b[38;5;21;01mfeature_engineering\u001b[39;00m \u001b[38;5;28;01mimport\u001b[39;00m FeatureEngineering\n\u001b[0;32m      5\u001b[0m \u001b[38;5;28;01mfrom\u001b[39;00m \u001b[38;5;21;01mdataclean\u001b[39;00m\u001b[38;5;21;01m.\u001b[39;00m\u001b[38;5;21;01msrc\u001b[39;00m\u001b[38;5;21;01m.\u001b[39;00m\u001b[38;5;21;01mmissing_data_handler\u001b[39;00m \u001b[38;5;28;01mimport\u001b[39;00m MissingDataHandler\n",
-      "\u001b[1;31mModuleNotFoundError\u001b[0m: No module named 'dataclean'"
+      "\u001B[1;31m---------------------------------------------------------------------------\u001B[0m",
+      "\u001B[1;31mModuleNotFoundError\u001B[0m                       Traceback (most recent call last)",
+      "Cell \u001B[1;32mIn[1], line 3\u001B[0m\n\u001B[0;32m      1\u001B[0m \u001B[38;5;28;01mimport\u001B[39;00m \u001B[38;5;21;01mpandas\u001B[39;00m \u001B[38;5;28;01mas\u001B[39;00m \u001B[38;5;21;01mpd\u001B[39;00m\n\u001B[0;32m      2\u001B[0m \u001B[38;5;28;01mimport\u001B[39;00m \u001B[38;5;21;01mnumpy\u001B[39;00m \u001B[38;5;28;01mas\u001B[39;00m \u001B[38;5;21;01mnp\u001B[39;00m\n\u001B[1;32m----> 3\u001B[0m \u001B[38;5;28;01mfrom\u001B[39;00m \u001B[38;5;21;01mdataclean\u001B[39;00m\u001B[38;5;21;01m.\u001B[39;00m\u001B[38;5;21;01msrc\u001B[39;00m\u001B[38;5;21;01m.\u001B[39;00m\u001B[38;5;21;01mdata_valydator\u001B[39;00m \u001B[38;5;28;01mimport\u001B[39;00m DataValidator\n\u001B[0;32m      4\u001B[0m \u001B[38;5;28;01mfrom\u001B[39;00m \u001B[38;5;21;01mdataclean\u001B[39;00m\u001B[38;5;21;01m.\u001B[39;00m\u001B[38;5;21;01msrc\u001B[39;00m\u001B[38;5;21;01m.\u001B[39;00m\u001B[38;5;21;01mfeature_engineering\u001B[39;00m \u001B[38;5;28;01mimport\u001B[39;00m FeatureEngineering\n\u001B[0;32m      5\u001B[0m \u001B[38;5;28;01mfrom\u001B[39;00m \u001B[38;5;21;01mdataclean\u001B[39;00m\u001B[38;5;21;01m.\u001B[39;00m\u001B[38;5;21;01msrc\u001B[39;00m\u001B[38;5;21;01m.\u001B[39;00m\u001B[38;5;21;01mmissing_data_handler\u001B[39;00m \u001B[38;5;28;01mimport\u001B[39;00m MissingDataHandler\n",
+      "\u001B[1;31mModuleNotFoundError\u001B[0m: No module named 'dataclean'"
      ]
     }
    ],
->>>>>>> a91e7ad0
    "source": [
     "import pandas as pd\n",
     "import numpy as np\n",
@@ -53,9 +51,7 @@
     "from dataclean.src.scaling_encoding_handler import ScalingEncodingHandler\n",
     "from dataclean.src.transformation_normalization_handler import TransformationNormalizationHandler\n",
     "\n"
-   ],
-   "outputs": [],
-   "execution_count": 1
+   ]
   },
   {
    "cell_type": "code",
